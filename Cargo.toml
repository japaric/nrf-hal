[workspace]
members = [
  "nrf52810-hal",
  "nrf52832-hal",
  "nrf52833-hal",
  "nrf52840-hal",
  "nrf9160-hal",
  "examples/rtic-demo",
  "examples/spi-demo",
  "examples/twi-ssd1306",
  "examples/ecb-demo",
  "examples/ccm-demo",
  "examples/ppi-demo",
  "examples/gpiote-demo",
  "examples/wdt-demo",
<<<<<<< HEAD
  "examples/lpcomp-demo",
=======
  "examples/comp-demo",
>>>>>>> 64a791e7
]

[profile.dev]
incremental = false
codegen-units = 1
debug = true
lto = false

[profile.release]
debug = true
lto = true
opt-level = "s"<|MERGE_RESOLUTION|>--- conflicted
+++ resolved
@@ -13,11 +13,8 @@
   "examples/ppi-demo",
   "examples/gpiote-demo",
   "examples/wdt-demo",
-<<<<<<< HEAD
   "examples/lpcomp-demo",
-=======
   "examples/comp-demo",
->>>>>>> 64a791e7
 ]
 
 [profile.dev]
